﻿using Microsoft.Extensions.Logging;
using System;
using System.Text.Json;
using System.Text.Json.Serialization;

namespace Noogadev.CallableMessaging
{
    public class Serialization
    {
        public const string Delimiter = "::";
        public static readonly JsonSerializerOptions SerializerOptions = new ()
        {
            DefaultIgnoreCondition = JsonIgnoreCondition.WhenWritingDefault,
            PropertyNamingPolicy = JsonNamingPolicy.CamelCase,
            Converters = { new LoggerConverter() }
        };

        /// <summary>
        /// Serializes a Callable Message to a string that includes the message's type.
        /// </summary>
        /// <param name="callable">The Callable Message to serialize.</param>
        /// <returns>string - the serialized message.</returns>
<<<<<<< HEAD
        public static string SerializeCallable(ICallable callable)
=======
        internal static string SerializeCallable(ICallable callable)
>>>>>>> 7cf0d071
        {
            var type = callable.GetType();
            var serialized = JsonSerializer.Serialize(callable, type, SerializerOptions);

            return $"{GetFullSerializedType(type)}{Delimiter}{serialized}";
        }

        /// <summary>
        /// Deserializes a string into a Callable Message type. The serialized string must include an appropriately
        /// formatted type and Callable object.
        /// </summary>
        /// <param name="serializedCallable">The serialized message to deserialize into a Callable.</param>
        /// <returns>ICallableMessagingBase - the deserialized Callable Message.</returns>
<<<<<<< HEAD
        public static ICallable? DeserializeCallable(string serializedCallable)
=======
        internal static ICallable? DeserializeCallable(string serializedCallable)
>>>>>>> 7cf0d071
        {
            try
            {
                var parts = serializedCallable.Split(Delimiter, 2);
                if (parts.Length != 2) return null;

                var type = Type.GetType(parts[0]);
                if (type == null) return null;

                var deserialized = JsonSerializer.Deserialize(parts[1], type, SerializerOptions);

                return deserialized is ICallable callable
                    ? callable
                    : null;
            }
            catch
            {
                return null;
            }
        }

        /// <summary>
        /// Serializes a Type into a string including assembly information.
        /// When using <see cref="Type.GetType"/>, the assembly is needed if it is
        /// an assembly other than the one invoking <see cref="Type.GetType"/>.
        /// </summary>
        /// <param name="type">The Type to serialize.</param>
        /// <returns>string - The serialized Type.</returns>
<<<<<<< HEAD
        public static string GetFullSerializedType(Type type)
=======
        internal static string GetFullSerializedType(Type type)
>>>>>>> 7cf0d071
            => $"{type}, {type.Assembly.GetName().Name}";
    }

    /// <summary>
    /// ILoggingCallable utilizes an ILogger? that is set by the Consume method. This Converter
    /// ensures that object does not get inadvertently serialized when messages are re-queued.
    /// </summary>
    public class LoggerConverter : JsonConverter<ILogger?>
    {
        public override ILogger? Read(ref Utf8JsonReader reader, Type typeToConvert, JsonSerializerOptions options)
        {
            return default;
        }

        public override void Write(Utf8JsonWriter writer, ILogger? value, JsonSerializerOptions options)
        {
            writer.WriteNullValue();
        }
    }

    /// <summary>
    /// This is a custom Exception that is thrown by the CallableMessaging library when a message cannot
    /// be deserialized. It can be explicitly caught to log and take action on messages that cannot be
    /// processed by a consumer.
    /// </summary>
    public class SerializationException : Exception
    {
        public SerializationException() { }
        public SerializationException(string? message) : base(message) { }
    }
}<|MERGE_RESOLUTION|>--- conflicted
+++ resolved
@@ -1,4 +1,4 @@
-﻿using Microsoft.Extensions.Logging;
+using Microsoft.Extensions.Logging;
 using System;
 using System.Text.Json;
 using System.Text.Json.Serialization;
@@ -20,11 +20,7 @@
         /// </summary>
         /// <param name="callable">The Callable Message to serialize.</param>
         /// <returns>string - the serialized message.</returns>
-<<<<<<< HEAD
         public static string SerializeCallable(ICallable callable)
-=======
-        internal static string SerializeCallable(ICallable callable)
->>>>>>> 7cf0d071
         {
             var type = callable.GetType();
             var serialized = JsonSerializer.Serialize(callable, type, SerializerOptions);
@@ -38,11 +34,7 @@
         /// </summary>
         /// <param name="serializedCallable">The serialized message to deserialize into a Callable.</param>
         /// <returns>ICallableMessagingBase - the deserialized Callable Message.</returns>
-<<<<<<< HEAD
         public static ICallable? DeserializeCallable(string serializedCallable)
-=======
-        internal static ICallable? DeserializeCallable(string serializedCallable)
->>>>>>> 7cf0d071
         {
             try
             {
@@ -71,11 +63,7 @@
         /// </summary>
         /// <param name="type">The Type to serialize.</param>
         /// <returns>string - The serialized Type.</returns>
-<<<<<<< HEAD
         public static string GetFullSerializedType(Type type)
-=======
-        internal static string GetFullSerializedType(Type type)
->>>>>>> 7cf0d071
             => $"{type}, {type.Assembly.GetName().Name}";
     }
 
